import datetime
from uuid import UUID

import structlog
from sqlalchemy.ext.asyncio import AsyncSession
from sqlalchemy.future import select

<<<<<<< HEAD
from auth_service.app.core.security import (create_access_token,
                                            create_refresh_token,
                                            get_password_hash, verify_password,
                                            add_to_blacklist, decode_jwt)
from auth_service.app.models import User
=======
from app.core.security import (
    create_access_token,
    create_refresh_token,
    get_password_hash,
    verify_password,
)
from app.models import User
>>>>>>> 63ffbf3b

logger = structlog.get_logger(__name__)


class AuthService:
    def __init__(self, db_session: AsyncSession):
        self.db_session = db_session

    async def login(self, login: str, password: str) -> dict | None:
        result = await self.db_session.execute(select(User).where(User.login == login))
        user = result.scalars().first()
        if not user or not verify_password(password, user.password_hash):
            logger.warning(
                "Неудачная попытка входа: неверный логин или пароль", login=login
            )
            return None

        access_token = create_access_token(
            subject=user.id, payload={"login": user.login}
        )
        refresh_token = create_refresh_token(subject=user.id)

        logger.info(
            "Пользователь успешно вошел в систему", user_id=user.id, login=user.login
        )
        return {"access_token": access_token, "refresh_token": refresh_token}

    async def register(
        self, login: str, password: str, email: str | None = None
    ) -> tuple[bool, dict[str, str]]:
        success = True
        errors: dict[str, str] = {}

        existing_user = await self.db_session.execute(
            select(User).where(User.login == login)
        )

        if existing_user.scalar_one_or_none():
            success = False
            logger.warning(
                "Попытка регистрации с уже существующим логином", login=login
            )
            errors["login"] = f"User with login '{login}' already exists."

        if email:
            user_with_same_email = await self.db_session.execute(
                select(User).where(User.email == email)
            )
            if user_with_same_email.scalar_one_or_none():
                success = False
                logger.warning(
                    "Попытка регистрации с уже существующим адресом электронной почты",
                    email=email,
                )
                errors["email"] = f"User with email '{email}' already exists."

        if success:
            hashed_password = get_password_hash(password)
            user = User(login=login, password_hash=hashed_password, email=email)
            self.db_session.add(user)
            await self.db_session.commit()
            await self.db_session.refresh(user)
            logger.info(
                "Новый пользователь успешно зарегистрирован",
                user_id=user.id,
                login=user.login,
            )

        return success, errors

    async def update_profile(
        self,
        user_id: UUID,
        login: str | None = None,
        password: str | None = None,
        email: str | None = None,
    ) -> User:
        user = await self.db_session.get(User, user_id)
        if not user:
            logger.warning(
                "Пользователь не найден для обновления профиля", user_id=user_id
            )
            raise ValueError("User not found")

        if login:
            if login != user.login:
                existing_user = await self.db_session.execute(
                    select(User).where(User.login == login)
                )
                if existing_user.scalar_one_or_none():
                    logger.warning(
                        "Попытка изменить логин на уже существующий",
                        user_id=user_id,
                        new_login=login,
                    )
                    raise ValueError(f"Login '{login}' is already taken.")
            user.login = login
        if password:
            user.password_hash = get_password_hash(password)
        if email:
            user.email = email

        await self.db_session.commit()
        await self.db_session.refresh(user)
        logger.info("Профиль пользователя успешно обновлен", user_id=user_id)
        return user

    async def get_login_history(self, user_id: UUID) -> list:
        # Здесь должна быть логика получения истории входов,
        # предполагается, что модель LoginHistory уже существует и связана с User.
        # Пример:
        # result = await self.db_session.execute(
        #     select(LoginHistory).where(LoginHistory.user_id == user_id).order_by(LoginHistory.login_at.desc())
        # )
        # return result.scalars().all()
        logger.info("Запрошена история входов пользователя", user_id=user_id)
        return []  # Заглушка, пока не реализована модель LoginHistory и ее использование

    async def logout(self, refresh_token: str) -> None:
        token = await decode_jwt(refresh_token, refresh=True)

        # Вычисляем ttl для редиса
        token_expire_date = datetime.datetime.fromtimestamp(token["exp"])
        now = datetime.datetime.now()
        ttl = int((token_expire_date - now).total_seconds())

        await add_to_blacklist(token["jti"], ttl)
        logger.info("Пользователь вышел из системы", jti=token["jti"])

    async def logout_all_other_sessions(
        self, user_id: UUID, current_jti: str, access_token_ttl: int
    ):
        logger.warning(
            "Функционал 'Выйти из остальных аккаунтов' требует дополнительной реализации.",
            user_id=user_id,
        )
        pass<|MERGE_RESOLUTION|>--- conflicted
+++ resolved
@@ -5,21 +5,13 @@
 from sqlalchemy.ext.asyncio import AsyncSession
 from sqlalchemy.future import select
 
-<<<<<<< HEAD
-from auth_service.app.core.security import (create_access_token,
+
+from app.core.security import (create_access_token,
                                             create_refresh_token,
                                             get_password_hash, verify_password,
                                             add_to_blacklist, decode_jwt)
-from auth_service.app.models import User
-=======
-from app.core.security import (
-    create_access_token,
-    create_refresh_token,
-    get_password_hash,
-    verify_password,
-)
 from app.models import User
->>>>>>> 63ffbf3b
+
 
 logger = structlog.get_logger(__name__)
 
